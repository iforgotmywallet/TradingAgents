
// Modal Manager class for handling modal functionality
class ModalManager {
    constructor() {
        this.modal = document.getElementById('reportModal');
        this.modalTitle = this.modal.querySelector('.modal-title');
        this.loadingState = this.modal.querySelector('.loading-state');
        this.errorState = this.modal.querySelector('.error-state');
        this.reportContent = this.modal.querySelector('.report-content');
        this.closeButton = this.modal.querySelector('.modal-close');
        this.retryButton = this.modal.querySelector('.retry-button');
        this.errorMessage = this.modal.querySelector('.error-message');

        this.currentRetryCallback = null;
        this.isModalOpen = false;

        this.setupEventListeners();
    }

    setupEventListeners() {
        // Close modal on background click
        this.modal.addEventListener('click', (e) => {
            if (e.target === this.modal) {
                this.close();
            }
        });

        // Close modal on close button click
        this.closeButton.addEventListener('click', () => {
            this.close();
        });

        // Close modal on ESC key
        document.addEventListener('keydown', (e) => {
            if (e.key === 'Escape' && this.isOpen()) {
                this.close();
            }
        });

        // Retry button functionality
        this.retryButton.addEventListener('click', () => {
            if (this.currentRetryCallback) {
                this.currentRetryCallback();
            }
        });

        // Prevent modal content clicks from closing modal
        this.modal.querySelector('.modal-container').addEventListener('click', (e) => {
            e.stopPropagation();
        });
    }

    open(agentName) {
        this.modalTitle.textContent = `${agentName} Report`;
        this.modal.style.display = 'flex';
        this.isModalOpen = true;

        // Prevent background scrolling
        document.body.style.overflow = 'hidden';

        // Show loading state by default
        this.showLoading();

        // Add modal-open class to body for additional styling if needed
        document.body.classList.add('modal-open');

        // Focus management for accessibility
        this.closeButton.focus();
    }

    close() {
        this.modal.style.display = 'none';
        this.isModalOpen = false;

        // Restore background scrolling
        document.body.style.overflow = '';

        // Remove modal-open class
        document.body.classList.remove('modal-open');

        // Clear retry callback
        this.currentRetryCallback = null;

        // Clear content to prevent stale data
        this.clearContent();
    }

    isOpen() {
        return this.isModalOpen;
    }

    showLoading() {
        this.loadingState.style.display = 'flex';
        this.errorState.style.display = 'none';
        this.reportContent.style.display = 'none';
    }

    showError(message, retryCallback = null) {
        this.loadingState.style.display = 'none';
        this.errorState.style.display = 'flex';
        this.reportContent.style.display = 'none';

        this.errorMessage.textContent = message;
        this.currentRetryCallback = retryCallback;

        // Show/hide retry button based on whether callback is provided
        if (retryCallback) {
            this.retryButton.style.display = 'inline-block';
        } else {
            this.retryButton.style.display = 'none';
        }
    }

    showContent(content) {
        this.loadingState.style.display = 'none';
        this.errorState.style.display = 'none';
        this.reportContent.style.display = 'block';

        this.reportContent.innerHTML = content;

        // Scroll to top of content
        this.reportContent.scrollTop = 0;
    }

    clearContent() {
        this.reportContent.innerHTML = '';
        this.errorMessage.textContent = '';
        this.currentRetryCallback = null;
    }

    updateTitle(title) {
        this.modalTitle.textContent = title;
    }

    // Utility method to check if modal is currently loading
    isLoading() {
        return this.loadingState.style.display === 'flex';
    }

    // Utility method to check if modal is showing error
    isShowingError() {
        return this.errorState.style.display === 'flex';
    }

    // Utility method to check if modal is showing content
    isShowingContent() {
        return this.reportContent.style.display === 'block';
    }
}

// Report content formatter class
class ReportFormatter {
    static formatMarkdown(content) {
        if (!content || typeof content !== 'string') {
            return '<p class="text-muted">No content available</p>';
        }

        try {
            // Handle tables first (before other formatting)
            let formatted = this.formatTables(content);

            // Format headers
            formatted = formatted
                .replace(/### (.*?)$/gm, '<h5 class="report-heading text-primary mt-3 mb-2">$1</h5>')
                .replace(/## (.*?)$/gm, '<h4 class="report-heading text-primary mt-3 mb-2">$1</h4>')
                .replace(/# (.*?)$/gm, '<h3 class="report-heading text-primary mt-4 mb-3">$1</h3>');

            // Format text styling
            formatted = formatted
                .replace(/\*\*(.*?)\*\*/g, '<strong>$1</strong>')
                .replace(/\*(.*?)\*/g, '<em>$1</em>')
                .replace(/`([^`]+)`/g, '<code class="bg-light px-1 rounded">$1</code>');

            // Format lists
            formatted = this.formatLists(formatted);

            // Format paragraphs (handle line breaks)
            formatted = this.formatParagraphs(formatted);

            return formatted;

        } catch (error) {
            console.error('Error formatting markdown content:', error);
            return this.createErrorContent('Content formatting error', content);
        }
    }

    static formatTables(content) {
        // Match markdown tables
        const tableRegex = /(\|.*\|[\r\n]+\|[-\s|:]+\|[\r\n]+((\|.*\|[\r\n]*)+))/gm;

        return content.replace(tableRegex, (match) => {
            try {
                const lines = match.trim().split(/[\r\n]+/);
                if (lines.length < 3) return match; // Not a valid table

                const headerLine = lines[0];
                const separatorLine = lines[1];
                const dataLines = lines.slice(2);

                // Parse header
                const headers = this.parseTableRow(headerLine);
                if (headers.length === 0) return match;

                // Parse data rows
                const rows = dataLines
                    .map(line => this.parseTableRow(line))
                    .filter(row => row.length > 0);

                // Build HTML table
                let tableHtml = '<div class="table-responsive mt-2 mb-3">';
                tableHtml += '<table class="table table-sm table-striped table-hover">';

                // Header
                tableHtml += '<thead class="table-dark"><tr>';
                headers.forEach(header => {
                    tableHtml += `<th scope="col">${this.escapeHtml(header.trim())}</th>`;
                });
                tableHtml += '</tr></thead>';

                // Body
                tableHtml += '<tbody>';
                rows.forEach(row => {
                    tableHtml += '<tr>';
                    row.forEach((cell, index) => {
                        const cellContent = this.escapeHtml(cell.trim());
                        tableHtml += `<td>${cellContent}</td>`;
                    });
                    tableHtml += '</tr>';
                });
                tableHtml += '</tbody></table></div>';

                return tableHtml;

            } catch (error) {
                console.error('Error formatting table:', error);
                return `<div class="alert alert-warning">Table formatting error</div>`;
            }
        });
    }

    static parseTableRow(line) {
        if (!line || !line.includes('|')) return [];

        // Split by | and clean up
        const cells = line.split('|')
            .slice(1, -1) // Remove first and last empty elements
            .map(cell => cell.trim());

        return cells;
    }

    static formatLists(content) {
        // Handle unordered lists
        content = content.replace(/^[\s]*[-*+]\s+(.+)$/gm, '<li>$1</li>');

        // Handle ordered lists  
        content = content.replace(/^[\s]*\d+\.\s+(.+)$/gm, '<li>$1</li>');

        // Wrap consecutive list items in ul/ol tags
        content = content.replace(/(<li>.*<\/li>[\s\n]*)+/gs, (match) => {
            return `<ul class="mb-2">${match}</ul>`;
        });

        return content;
    }

    static formatParagraphs(content) {
        // Split content into blocks
        const blocks = content.split(/\n\s*\n/);

        return blocks.map(block => {
            block = block.trim();
            if (!block) return '';

            // Skip if already formatted as HTML element
            if (block.match(/^<(h[1-6]|div|table|ul|ol|li|blockquote)/i)) {
                return block;
            }

            // Convert single line breaks to <br> within paragraphs
            block = block.replace(/\n/g, '<br>');

            // Wrap in paragraph tags
            return `<p class="mb-2">${block}</p>`;
        }).join('\n');
    }

    static escapeHtml(text) {
        const div = document.createElement('div');
        div.textContent = text;
        return div.innerHTML;
    }

    static createErrorContent(errorType, originalContent = '') {
        return `
            <div class="alert alert-warning mb-3">
                <i class="fas fa-exclamation-triangle me-2"></i>
                <strong>${errorType}:</strong> Unable to properly format the report content.
                ${originalContent ? '<div class="mt-2"><small>Raw content available below.</small></div>' : ''}
            </div>
            ${originalContent ? `<pre class="bg-light p-2 rounded small">${this.escapeHtml(originalContent.substring(0, 500))}${originalContent.length > 500 ? '...' : ''}</pre>` : ''}
        `;
    }

    static createLoadingContent(agentName, loadingMessage = 'Fetching analysis results...') {
        return `
            <div class="d-flex align-items-center justify-content-center p-4 loading-container">
                <div class="spinner-border spinner-border-sm text-primary me-3" role="status">
                    <span class="visually-hidden">Loading...</span>
                </div>
                <div>
                    <div class="fw-semibold">Loading ${agentName} Report</div>
                    <small class="text-muted loading-message">${loadingMessage}</small>
                    <div class="progress mt-2" style="height: 4px; width: 200px;">
                        <div class="progress-bar progress-bar-striped progress-bar-animated" 
                             role="progressbar" style="width: 100%"></div>
                    </div>
                </div>
            </div>
        `;
    }

    static createNotFoundContent(agentName, reportFile) {
        return `
            <div class="alert alert-info mb-0">
                <i class="fas fa-info-circle me-2"></i>
                <strong>${agentName} Report Not Available</strong>
                <p class="mb-2 mt-2">No detailed report found for the ${agentName}.</p>
                <small class="text-muted">Expected file: ${reportFile}</small>
                <div class="mt-3">
                    <div class="text-muted small">
                        <i class="fas fa-lightbulb me-1"></i>
                        <strong>Possible reasons:</strong>
                        <ul class="mt-2 mb-0 ps-3">
                            <li>${agentName} analysis is still in progress</li>
                            <li>${agentName} completed without generating a detailed report</li>
                            <li>${agentName} report file was not saved to the expected location</li>
                        </ul>
                    </div>
                    <button class="btn btn-sm btn-outline-info mt-2" onclick="location.reload()">
                        <i class="fas fa-search me-1"></i>Refresh Page
                    </button>
                </div>
            </div>
        `;
    }

    static createNetworkErrorContent(agentName, errorMessage, retryCount = 0) {
        const maxRetries = 3;
        const canRetry = retryCount < maxRetries;

        return `
            <div class="alert alert-warning mb-0">
                <i class="fas fa-exclamation-triangle me-2"></i>
                <strong>Unable to Load ${agentName} Report</strong>
                <p class="mb-2 mt-2">Failed to load the ${agentName} report.</p>
                <small class="text-muted">Error: ${errorMessage}</small>
                ${retryCount > 0 ? `<small class="d-block text-muted mt-1">Retry attempt ${retryCount} of ${maxRetries} for ${agentName}</small>` : ''}
                <div class="mt-3">
                    ${canRetry ? `
                        <div class="text-muted small">
                            <i class="fas fa-info-circle me-1"></i>
                            Click the ${agentName} card to retry loading in modal.
                        </div>
                    ` : `
                        <div class="text-muted small">
                            <i class="fas fa-times-circle me-1"></i>
                            Maximum retry attempts reached for ${agentName}. Please try again later.
                        </div>
                        <div class="text-muted small mt-2">
                            <i class="fas fa-info-circle me-1"></i>
                            Click the ${agentName} card to try loading in modal.
                        </div>
                    `}
                </div>
            </div>
        `;
    }

    static formatReportContent(content, agentName, reportFile) {
        if (!content) {
            return this.createNotFoundContent(agentName, reportFile);
        }

        // Add report header
        const formattedContent = this.formatMarkdown(content);

        return `
            <div class="report-header mb-3 pb-2 border-bottom">
                <h6 class="text-primary mb-1">${agentName} Analysis Report</h6>
                <small class="text-muted">Source: ${reportFile}</small>
            </div>
            <div class="report-body">
                ${formattedContent}
            </div>
        `;
    }
}

// AgentCardManager class for handling card interactions
class AgentCardManager {
    constructor(modalManager) {
        this.modalManager = modalManager;
        this.setupCardListeners();
    }

    setupCardListeners() {
        // Use event delegation to handle clicks on agent cards
        document.addEventListener('click', (e) => {
            const card = e.target.closest('.agent-card[data-status="completed"]');
            if (card) {
                this.handleCardClick(card);
            }
        });

        // Add keyboard support for accessibility
        document.addEventListener('keydown', (e) => {
            if (e.key === 'Enter' || e.key === ' ') {
                const card = e.target.closest('.agent-card[data-status="completed"]');
                if (card && (e.target.matches('.card-content') || e.target.closest('.card-content'))) {
                    e.preventDefault();
                    this.handleCardClick(card);
                }
            }
        });
    }

    async handleCardClick(card) {
        const agentNameElement = card.querySelector('.agent-name');
        if (!agentNameElement) {
            console.error('Agent name element not found in card');
            return;
        }

        const agentName = agentNameElement.textContent.trim();
        const agentKey = this.getAgentKey(agentName);

        // Open modal with loading state
        this.modalManager.open(agentName);

        try {
            // Load report from API directly (no caching)
            const content = await this.loadReport(agentKey, agentName);
            this.modalManager.showContent(content);
        } catch (error) {
            console.error(`Error loading report for ${agentName}:`, error);
            this.modalManager.showError(
                `Failed to load ${agentName} report. Please try again.`,
                () => this.handleCardClick(card)
            );
        }
    }

    async loadReport(agentKey, agentName) {
        const { ticker, date } = this.getCurrentContext();

        try {
            // Use agent key directly (already in lowercase underscore format)
            const response = await fetch(`/api/reports/${ticker}/${date}/${agentKey}`);

            if (!response.ok) {
                if (response.status === 404) {
                    return this.createNotFoundContent(agentName);
                }

                // Try to get detailed error message from response
                let errorDetail = `HTTP ${response.status}: ${response.statusText}`;
                try {
                    const errorData = await response.json();
                    if (errorData.detail) {
                        errorDetail = errorData.detail;
                    } else if (errorData.error && errorData.error.message) {
                        errorDetail = errorData.error.message;
                    }
                } catch (e) {
                    // Use default error if JSON parsing fails
                }

                throw new Error(errorDetail);
            }

            const data = await response.json();

            if (data.success && data.report_content) {
                return ReportFormatter.formatReportContent(data.report_content, agentName, data.report_file || 'Unknown');
            } else {
                // Handle unsuccessful response with agent-specific error message
                const errorMessage = data.message || data.error || `${agentName} report not available`;
                return ReportFormatter.createNetworkErrorContent(agentName, errorMessage);
            }
        } catch (error) {
            console.error(`API request failed for ${agentName}:`, error);
            // Enhance error with agent-specific context
            const enhancedError = new Error(`Failed to retrieve ${agentName} report: ${error.message}`);
            enhancedError.agentName = agentName;
            enhancedError.originalError = error;
            throw enhancedError;
        }
    }

    getCurrentContext() {
        const tickerElement = document.getElementById('ticker');
        const dateElement = document.getElementById('analysisDate');

        const ticker = tickerElement ? tickerElement.value.toUpperCase().trim() : 'UNKNOWN';
        const date = dateElement ? dateElement.value : new Date().toISOString().split('T')[0];

        return { ticker, date };
    }

    getAgentKey(agentName) {
        // Convert agent name to lowercase with underscores for URL-friendly format
        // This avoids URL encoding issues with spaces
        return agentName.toLowerCase().replace(/\s+/g, '_');
    }

    createNotFoundContent(agentName) {
        return `
            <div class="alert alert-info mb-0">
                <i class="fas fa-info-circle me-2"></i>
                <strong>${agentName} Report Not Available</strong>
                <p class="mb-2 mt-2">No detailed report found for the ${agentName}.</p>
                <div class="mt-3">
                    <div class="text-muted small">
                        <i class="fas fa-lightbulb me-1"></i>
                        <strong>Possible reasons:</strong>
                        <ul class="mt-2 mb-0 ps-3">
                            <li>${agentName} analysis is still in progress</li>
                            <li>${agentName} completed without generating a detailed report</li>
                            <li>${agentName} report file was not saved to the expected location</li>
                        </ul>
                    </div>
                </div>
            </div>
        `;
    }

    // Update context when ticker/date changes (cache removed)
    updateContext(ticker, date) {
        // No cache to update - reports are loaded fresh each time
    }
}

// Agent name to database column mapping - using consistent agent names as keys
// This mapping aligns with the direct agent name approach and database schema
const AGENT_REPORT_MAPPING = {
    'Market Analyst': 'market_analyst_report',
    'Social Analyst': 'social_analyst_report',
    'News Analyst': 'news_analyst_report',
    'Fundamentals Analyst': 'fundamentals_analyst_report',
    'Bull Researcher': 'bull_researcher_report',
    'Bear Researcher': 'bear_researcher_report',
    'Research Manager': 'research_manager_report',
    'Trader': 'trader_report',
    'Risky Analyst': 'risky_analyst_report',
    'Neutral Analyst': 'neutral_analyst_report',
    'Safe Analyst': 'safe_analyst_report',
    'Portfolio Manager': 'portfolio_manager_report'
};

// AgentCard class for state management
class AgentCard {
    constructor(agentName, teamName, element) {
        this.agentName = agentName;
        this.teamName = teamName;
        this.element = element;
        this.status = 'pending';

        this.initializeElement();
        this.setupEventListeners();
    }

    initializeElement() {
        if (this.element) {
            this.element.setAttribute('data-agent', this.agentName);
            this.element.setAttribute('data-status', this.status);
            this.element.className = `agent-card mb-2 agent-card-${this.status}`;
        }
    }

    setupEventListeners() {
        // Event listeners will be handled by AgentCardManager for modal functionality
        // No card-specific event listeners needed for the simplified card approach
    }

    updateStatus(newStatus) {
        if (this.status === newStatus) return;

        const previousStatus = this.status;
        this.status = newStatus;
        this.updateUI();

        // Handle status-specific logic
        this.handleStatusChange(previousStatus, newStatus);
    }

    handleStatusChange(previousStatus, newStatus) {
        // Status change handling is simplified - no expansion logic needed
        // Modal functionality will be handled by AgentCardManager
    }

    updateUI() {
        if (!this.element) return;

        // Update data-status attribute
        this.element.setAttribute('data-status', this.status);

        // Update card classes based on status
        this.element.className = `agent-card mb-2 agent-card-${this.status}`;

        // Update status badge
        const badge = this.element.querySelector('.status-badge');
        if (badge) {
            badge.className = `status-badge status-${this.status} ms-2`;
            badge.textContent = this.getStatusText();
        }

        // Add loading spinner for in-progress status
        this.updateLoadingIndicator();
    }

    updateLoadingIndicator() {
        const statusIndicator = this.element.querySelector('.status-indicator');
        const existingSpinner = statusIndicator ? statusIndicator.querySelector('.loading-spinner') : null;

        if (this.status === 'in_progress') {
            if (!existingSpinner && statusIndicator) {
                const spinner = document.createElement('div');
                spinner.className = 'loading-spinner';
                statusIndicator.appendChild(spinner);
            }
        } else {
            if (existingSpinner) {
                existingSpinner.remove();
            }
        }
    }

    getStatusText() {
        switch (this.status) {
            case 'pending':
                return 'PENDING';
            case 'in_progress':
                return 'IN PROGRESS';
            case 'completed':
                return 'COMPLETED';
            case 'error':
                return 'ERROR';
            default:
                return this.status.toUpperCase();
        }
    }

    // Static method to create AgentCard instances from existing DOM elements
    static fromElement(element) {
        const agentName = element.getAttribute('data-agent');
        const teamSection = element.closest('.team-section');
        const teamName = teamSection ? teamSection.querySelector('.team-header h5').textContent.replace(/.*\s/, '') : 'Unknown Team';

        const card = new AgentCard(agentName, teamName, element);

        // Store reference on the element for easy access
        element.agentCard = card;

        return card;
    }

    // Clear cache (removed - no caching functionality)
    static clearCache() {
        // Cache functionality has been removed
        // Reports are now loaded fresh each time
    }

    // Check if the user is online
    static isOnline() {
        return navigator.onLine;
    }

    // Add connection status monitoring
    static initializeConnectionMonitoring() {
        window.addEventListener('online', () => {
            console.log('Connection restored');
            // Show notification to user
            AgentCard.showGlobalMessage('Connection restored.', 'success');
        });

        window.addEventListener('offline', () => {
            console.log('Connection lost');
            // Show notification to user
            AgentCard.showGlobalMessage('Connection lost. Some features may not be available.', 'warning');
        });
    }

    // Show global message to user
    static showGlobalMessage(message, type = 'info') {
        // Create or update global message container
        let messageContainer = document.getElementById('global-message-container');
        if (!messageContainer) {
            messageContainer = document.createElement('div');
            messageContainer.id = 'global-message-container';
            messageContainer.style.cssText = `
                position: fixed;
                top: 20px;
                right: 20px;
                z-index: 9999;
                max-width: 400px;
            `;
            document.body.appendChild(messageContainer);
        }

        const alertClass = type === 'success' ? 'alert-success' :
            type === 'warning' ? 'alert-warning' :
                type === 'error' ? 'alert-danger' : 'alert-info';

        const messageElement = document.createElement('div');
        messageElement.className = `alert ${alertClass} alert-dismissible fade show`;
        messageElement.innerHTML = `
            <i class="fas fa-${type === 'success' ? 'check-circle' : type === 'warning' ? 'exclamation-triangle' : type === 'error' ? 'times-circle' : 'info-circle'} me-2"></i>
            ${message}
            <button type="button" class="btn-close" data-bs-dismiss="alert"></button>
        `;

        messageContainer.appendChild(messageElement);

        // Auto-remove after 5 seconds
        setTimeout(() => {
            if (messageElement.parentNode) {
                messageElement.remove();
            }
        }, 5000);
    }
}

class TradingAgentsApp {
    constructor() {
        this.websocket = null;
        this.analysisInProgress = false;
        this.agentStatuses = {};
        this.agentCards = new Map();
        this.messages = [];

        this.init();
    }

    async init() {
        this.setupEventListeners();
        this.setupWebSocket();
        await this.loadInitialData();
        this.setDefaultDate();

        // Initialize agent cards and check for completed analysis
        this.initializeProgress();

        // Initialize connection monitoring for better error handling
        AgentCard.initializeConnectionMonitoring();
    }

    setupEventListeners() {
        document.getElementById('analysisForm').addEventListener('submit', (e) => {
            e.preventDefault();
            this.startAnalysis();
        });

        document.getElementById('llmProvider').addEventListener('change', (e) => {
            this.updateModelOptions(e.target.value);
        });

        // Note: Removed automatic report checking listeners for ticker and date inputs
        // Reports are now only loaded on demand when users click agent cards or start analysis
    }



    setupWebSocket() {
        // Enhanced WebSocket setup with Railway proxy support
        const protocol = window.location.protocol === 'https:' ? 'wss:' : 'ws:';
<<<<<<< HEAD
        const wsUrl = `${protocol}//${window.location.host}/ws`;

=======
        const host = window.location.host;
        const wsUrl = `${protocol}//${host}/ws`;
        
>>>>>>> 11c557d1
        console.log('Connecting to WebSocket:', wsUrl);
        console.log('Connection details:', {
            protocol: window.location.protocol,
            host: window.location.host,
            pathname: window.location.pathname,
            origin: window.location.origin
        });
        
        // Close existing connection if any
        if (this.websocket && this.websocket.readyState !== WebSocket.CLOSED) {
            this.websocket.close();
        }
        
        this.websocket = new WebSocket(wsUrl);
<<<<<<< HEAD

=======
        
        // Set connection timeout
        const connectionTimeout = setTimeout(() => {
            if (this.websocket.readyState === WebSocket.CONNECTING) {
                console.warn('WebSocket connection timeout, closing...');
                this.websocket.close();
            }
        }, 10000); // 10 second timeout
        
>>>>>>> 11c557d1
        this.websocket.onopen = () => {
            clearTimeout(connectionTimeout);
            console.log('WebSocket connected successfully');
            console.log('WebSocket ready state:', this.websocket.readyState);
            
            // Send initial ping to test connection
            this.sendWebSocketMessage({
                type: 'ping',
                message: 'connection_test',
                timestamp: new Date().toISOString()
            });
            
            // Ensure agent cards are properly initialized when WebSocket connects
            this.ensureAgentCardsInitialized();
        };

        this.websocket.onmessage = (event) => {
            try {
                const data = JSON.parse(event.data);
                console.log('WebSocket message received:', data.type, data);
                this.handleWebSocketMessage(data);
            } catch (error) {
                console.error('Error parsing WebSocket message:', error, event.data);
            }
        };

        this.websocket.onclose = (event) => {
            clearTimeout(connectionTimeout);
            console.log('WebSocket disconnected:', {
                code: event.code,
                reason: event.reason,
                wasClean: event.wasClean
            });
            
            // Don't reconnect if it was a clean close (server shutdown)
            if (event.code === 1001) {
                console.log('Server shutdown detected, not reconnecting');
                return;
            }
            
            // Attempt to reconnect after delay with exponential backoff
            const reconnectDelay = Math.min(3000 * Math.pow(1.5, this.reconnectAttempts || 0), 30000);
            console.log(`Attempting to reconnect in ${reconnectDelay}ms...`);
            
            setTimeout(() => {
                this.reconnectAttempts = (this.reconnectAttempts || 0) + 1;
                this.setupWebSocket();
            }, reconnectDelay);
        };

        this.websocket.onerror = (error) => {
            clearTimeout(connectionTimeout);
            console.error('WebSocket error:', error);
            console.error('WebSocket state:', this.websocket.readyState);
        };
    }
    
    sendWebSocketMessage(message) {
        /**
         * Send a message through WebSocket with connection state checking
         * @param {Object} message - The message object to send
         */
        if (this.websocket && this.websocket.readyState === WebSocket.OPEN) {
            try {
                this.websocket.send(JSON.stringify(message));
                console.log('WebSocket message sent:', message.type);
            } catch (error) {
                console.error('Error sending WebSocket message:', error);
            }
        } else {
            console.warn('WebSocket not connected, cannot send message:', message);
        }
    }

    ensureAgentCardsInitialized() {
        // Ensure agent cards are initialized when WebSocket connects
        // This handles cases where WebSocket reconnects during an active session
        const progressContainer = document.getElementById('progressContainer');
        if (progressContainer && progressContainer.children.length === 0) {
            // No progress display exists, initialize it
            this.initializeProgress();
        } else if (progressContainer && progressContainer.children.length > 0) {
            // Progress display exists, ensure AgentCard instances are properly connected
            this.reconnectExistingAgentCards();
        }
    }

    reconnectExistingAgentCards() {
        // Reconnect existing DOM elements to AgentCard instances
        // This is useful when WebSocket reconnects and we need to ensure proper integration
        const agentCardElements = document.querySelectorAll('.agent-card');

        if (!this.agentCards) {
            this.agentCards = new Map();
        }

        agentCardElements.forEach(element => {
            const agentName = element.getAttribute('data-agent');
            if (agentName && !this.agentCards.has(agentName)) {
                // Create AgentCard instance for existing DOM element
                const agentCard = AgentCard.fromElement(element);
                this.agentCards.set(agentName, agentCard);

                // Sync status from DOM
                const currentStatus = element.getAttribute('data-status') || 'pending';
                this.agentStatuses[agentName] = currentStatus;

                console.log(`Reconnected agent card: ${agentName} with status: ${currentStatus}`);
            }
        });

        console.log(`Reconnected ${this.agentCards.size} existing agent cards`);
    }

    // Debug method to check WebSocket integration status
    debugWebSocketIntegration() {
        console.log('=== WebSocket Integration Debug Info ===');
        console.log(`WebSocket connected: ${this.websocket && this.websocket.readyState === WebSocket.OPEN}`);
        console.log(`Analysis in progress: ${this.analysisInProgress}`);
        console.log(`Agent cards initialized: ${this.agentCards ? this.agentCards.size : 0}`);

        // Debug agent card clickability
        if (this.agentCards) {
            console.log('Agent card statuses:');
            this.agentCards.forEach((agentCard, agentName) => {
                const isClickable = agentCard.element && agentCard.element.style.cursor === 'pointer';
                console.log(`  ${agentName}: ${agentCard.status} (clickable: ${isClickable})`);
            });
        }

        if (this.agentCards) {
            console.log('Agent card statuses:');
            this.agentCards.forEach((agentCard, agentName) => {
                console.log(`  ${agentName}: ${agentCard.status}`);
            });
        }

        console.log('Agent status tracking:');
        Object.entries(this.agentStatuses).forEach(([agent, status]) => {
            console.log(`  ${agent}: ${status}`);
        });

        console.log('=== End Debug Info ===');
    }

    handleWebSocketMessage(data) {
        switch (data.type) {
            case 'connection_established':
                console.log('WebSocket connection confirmed:', data.message);
                if (data.railway_proxy) {
                    console.log('Railway proxy detected and handled');
                }
                // Reset reconnection attempts on successful connection
                this.reconnectAttempts = 0;
                this.showNotification('success', 'WebSocket connected successfully');
                break;
                
            case 'pong':
                console.log('WebSocket pong received:', data.message);
                break;
                
            case 'echo':
                console.log('WebSocket echo received:', data);
                break;
                
            case 'status':
                this.addMessage('System', data.message);
                break;
                
            case 'agent_status':
                // Validate agent status data before processing
                if (this.validateAgentStatusData(data)) {
                    this.updateAgentStatus(data.agent, data.status);
                } else {
                    console.warn('Invalid agent status data received:', data);
                }
                break;
                
            case 'analysis_start':
                this.handleAnalysisStart(data);
                break;
                
            case 'analysis_complete':
                this.handleAnalysisComplete(data);
                break;
                
            case 'context_change':
                // Handle ticker/date context changes
                this.handleContextChange(data);
                break;
                
            case 'error':
                // Check if error is agent-specific
                const agentName = data.agent || null;
                this.handleError(data.message, agentName);
                break;
                
            case 'server_shutdown':
                console.warn('Server shutdown notification:', data.message);
                this.showNotification('warning', data.message);
                break;
                
            case 'ping':
                // Respond to server ping
                this.sendWebSocketMessage({
                    type: 'pong', 
                    message: 'pong',
                    timestamp: new Date().toISOString()
                });
                break;
                
            default:
                console.warn('Unknown WebSocket message type:', data.type, data);
        }
    }

    validateAgentStatusData(data) {
        // Validate that we have the required fields
        if (!data.agent || !data.status) {
            return false;
        }

        // Validate that the agent exists in our system
        const validAgents = [
            'Market Analyst', 'Social Analyst', 'News Analyst', 'Fundamentals Analyst',
            'Bull Researcher', 'Bear Researcher', 'Research Manager',
            'Trader',
            'Risky Analyst', 'Neutral Analyst', 'Safe Analyst',
            'Portfolio Manager'
        ];

        if (!validAgents.includes(data.agent)) {
            console.warn(`Unknown agent received in status update: ${data.agent}`);
            return false;
        }

        // Validate status values
        const validStatuses = ['pending', 'in_progress', 'completed', 'error'];
        if (!validStatuses.includes(data.status)) {
            console.warn(`Invalid status received: ${data.status} for agent: ${data.agent}`);
            return false;
        }

        return true;
    }

    async loadInitialData() {
        try {
            // Load analyst options
            const analystsResponse = await fetch('/api/analyst-options');
            if (!analystsResponse.ok) {
                throw new Error(`HTTP ${analystsResponse.status}: ${analystsResponse.statusText}`);
            }
            const analystsData = await analystsResponse.json();
            this.populateAnalysts(analystsData.analysts);

            // Load LLM providers
            const providersResponse = await fetch('/api/llm-providers');
            if (!providersResponse.ok) {
                throw new Error(`HTTP ${providersResponse.status}: ${providersResponse.statusText}`);
            }
            const providersData = await providersResponse.json();
            this.populateLLMProviders(providersData.providers);

            // Load research depth options
            const depthResponse = await fetch('/api/research-depth-options');
            if (!depthResponse.ok) {
                throw new Error(`HTTP ${depthResponse.status}: ${depthResponse.statusText}`);
            }
            const depthData = await depthResponse.json();
            this.populateResearchDepth(depthData.options);

        } catch (error) {
            console.error('Error loading initial data:', error);
            this.showError(`Failed to load configuration options: ${error.message}`);
        }
    }

    setDefaultDate() {
        const today = new Date();
        const yesterday = new Date(today);
        yesterday.setDate(yesterday.getDate() - 1);

        const dateString = yesterday.toISOString().split('T')[0];
        document.getElementById('analysisDate').value = dateString;
    }

    populateAnalysts(analysts) {
        const container = document.getElementById('analystsCheckboxes');
        container.innerHTML = '';

        analysts.forEach(analyst => {
            const div = document.createElement('div');
            div.className = 'form-check';
            div.innerHTML = `
                <input class="form-check-input" type="checkbox" value="${analyst.value}" 
                       id="analyst_${analyst.value}" checked>
                <label class="form-check-label" for="analyst_${analyst.value}">
                    ${analyst.label}
                </label>
            `;
            container.appendChild(div);
        });
    }

    populateLLMProviders(providers) {
        const select = document.getElementById('llmProvider');
        select.innerHTML = '';

        Object.keys(providers).forEach(key => {
            const option = document.createElement('option');
            option.value = key;
            option.textContent = key.charAt(0).toUpperCase() + key.slice(1);
            select.appendChild(option);
        });

        // Set default to OpenAI and update models
        select.value = 'openai';
        this.updateModelOptions('openai');
    }

    populateResearchDepth(options) {
        const select = document.getElementById('researchDepth');
        select.innerHTML = '';

        options.forEach(option => {
            const optionElement = document.createElement('option');
            optionElement.value = option.value;
            optionElement.textContent = option.label;
            select.appendChild(optionElement);
        });

        // Set default to medium
        select.value = '3';
    }

    async updateModelOptions(provider) {
        try {
            const response = await fetch('/api/llm-providers');
            const data = await response.json();
            const providerData = data.providers[provider];

            if (!providerData) return;

            // Update shallow thinker options
            const shallowSelect = document.getElementById('shallowThinker');
            shallowSelect.innerHTML = '';
            providerData.shallow_models.forEach(model => {
                const option = document.createElement('option');
                option.value = model.value;
                option.textContent = model.label;
                shallowSelect.appendChild(option);
            });

            // Update deep thinker options
            const deepSelect = document.getElementById('deepThinker');
            deepSelect.innerHTML = '';
            providerData.deep_models.forEach(model => {
                const option = document.createElement('option');
                option.value = model.value;
                option.textContent = model.label;
                deepSelect.appendChild(option);
            });

            // Set defaults
            if (providerData.shallow_models.length > 0) {
                shallowSelect.value = providerData.shallow_models[0].value;
            }
            if (providerData.deep_models.length > 0) {
                deepSelect.value = providerData.deep_models[0].value;
            }

        } catch (error) {
            console.error('Error updating model options:', error);
        }
    }

    async startAnalysis() {
        if (this.analysisInProgress) {
            this.showError('Analysis is already in progress');
            return;
        }

        try {
            // Collect form data
            const formData = this.collectFormData();

            // Validate form data
            if (!this.validateFormData(formData)) {
                return;
            }

            // Cache functionality removed - no context to update

            this.analysisInProgress = true;
            this.clearAgentCards();
            this.resetAgentCardsForNewAnalysis();
            this.updateUI(true);

            // Send analysis request
            const response = await fetch('/api/analyze', {
                method: 'POST',
                headers: {
                    'Content-Type': 'application/json',
                },
                body: JSON.stringify(formData)
            });

            if (!response.ok) {
                throw new Error(`HTTP error! status: ${response.status}`);
            }

            const result = await response.json();
            this.addMessage('System', result.message);

        } catch (error) {
            console.error('Error starting analysis:', error);
            this.handleError(`Failed to start analysis: ${error.message}`);
            this.analysisInProgress = false;
            this.updateUI(false);
        }
    }

    collectFormData() {
        // Get selected analysts
        const selectedAnalysts = [];
        document.querySelectorAll('#analystsCheckboxes input[type="checkbox"]:checked').forEach(checkbox => {
            selectedAnalysts.push(checkbox.value);
        });

        // Get LLM provider data
        const provider = document.getElementById('llmProvider').value;

        // Get backend URL
        const providerUrls = {
            'openai': 'https://api.openai.com/v1',
            'anthropic': 'https://api.anthropic.com/',
            'google': 'https://generativelanguage.googleapis.com/v1'
        };

        return {
            ticker: document.getElementById('ticker').value.toUpperCase(),
            analysis_date: document.getElementById('analysisDate').value,
            analysts: selectedAnalysts,
            research_depth: parseInt(document.getElementById('researchDepth').value),
            llm_provider: provider,
            backend_url: providerUrls[provider] || providerUrls['openai'],
            shallow_thinker: document.getElementById('shallowThinker').value,
            deep_thinker: document.getElementById('deepThinker').value
        };
    }

    validateFormData(data) {
        if (!data.ticker) {
            this.showError('Please enter a ticker symbol');
            return false;
        }

        if (!data.analysis_date) {
            this.showError('Please select an analysis date');
            return false;
        }

        if (data.analysts.length === 0) {
            this.showError('Please select at least one analyst agent');
            return false;
        }

        if (!data.shallow_thinker || !data.deep_thinker) {
            this.showError('Please select both shallow and deep thinking agent models');
            return false;
        }

        return true;
    }

    updateUI(analysisStarted) {
        const button = document.getElementById('startAnalysis');
        const form = document.getElementById('analysisForm');
        const recommendationCard = document.getElementById('recommendationCard');
        const resultsContainer = document.getElementById('resultsContainer');

        if (analysisStarted) {
            button.innerHTML = '<i class="fas fa-spinner fa-spin me-2"></i>Analysis Running...';
            button.disabled = true;
            form.style.opacity = '0.7';
            recommendationCard.style.display = 'none'; // Hide previous recommendation

            // Clear previous analysis results
            resultsContainer.innerHTML = `
                <div class="text-center text-muted">
                    <i class="fas fa-spinner fa-spin fa-2x mb-2"></i>
                    <p>Analysis in progress...</p>
                </div>
            `;

            this.initializeProgress();
        } else {
            button.innerHTML = '<i class="fas fa-play me-2"></i>Start Analysis';
            button.disabled = false;
            form.style.opacity = '1';
        }
    }

    initializeProgress() {
        const agents = [
            { team: 'Analyst Team', agents: ['Market Analyst', 'Social Analyst', 'News Analyst', 'Fundamentals Analyst'] },
            { team: 'Research Team', agents: ['Bull Researcher', 'Bear Researcher', 'Research Manager'] },
            { team: 'Trading Team', agents: ['Trader'] },
            { team: 'Risk Management', agents: ['Risky Analyst', 'Neutral Analyst', 'Safe Analyst'] },
            { team: 'Portfolio Management', agents: ['Portfolio Manager'] }
        ];

        const container = document.getElementById('progressContainer');

        // Clear existing content and state
        container.innerHTML = '';
        this.clearAgentCards();

        // Reset agent statuses
        this.agentStatuses = {};

        // Initialize agent cards map
        this.agentCards = new Map();

        agents.forEach(teamData => {
            // Create team section container
            const teamSection = document.createElement('div');
            teamSection.className = 'team-section mb-4';

            // Create team header
            const teamHeader = document.createElement('div');
            teamHeader.className = 'team-header mb-3';
            teamHeader.innerHTML = `<h5 class="text-primary mb-0"><i class="fas fa-users me-2"></i>${teamData.team}</h5>`;
            teamSection.appendChild(teamHeader);

            // Create team cards container
            const teamCards = document.createElement('div');
            teamCards.className = 'team-cards';

            teamData.agents.forEach(agent => {
                // Create agent card element with proper structure
                const agentCardElement = document.createElement('div');
                agentCardElement.className = 'agent-card mb-2 agent-card-pending';
                agentCardElement.id = `agent-${agent.replace(/\s+/g, '-').toLowerCase()}`;
                agentCardElement.setAttribute('data-agent', agent);
                agentCardElement.setAttribute('data-status', 'pending');

                agentCardElement.innerHTML = `
                    <div class="card-content">
                        <div class="agent-info">
                            <span class="agent-name">${agent}</span>
                            <div class="status-indicator">
                                <span class="status-badge status-pending">PENDING</span>
                            </div>
                        </div>
                    </div>
                `;

                teamCards.appendChild(agentCardElement);

                // Create AgentCard instance and store reference
                const agentCard = new AgentCard(agent, teamData.team, agentCardElement);
                this.agentCards.set(agent, agentCard);
                this.agentStatuses[agent] = 'pending';

                // Ensure proper initial state
                agentCard.updateStatus('pending');
            });

            teamSection.appendChild(teamCards);
            container.appendChild(teamSection);
        });

        // Log initialization for debugging
        console.log(`Initialized ${this.agentCards.size} agent cards for WebSocket status updates`);
    }

    async checkAndLoadCompletedAnalysisStatus() {
        // Get current ticker and date from form
        const tickerElement = document.getElementById('ticker');
        const dateElement = document.getElementById('analysisDate');

        if (!tickerElement || !dateElement) return;

        const ticker = tickerElement.value.toUpperCase().trim();
        const date = dateElement.value;

        if (!ticker || !date) return;

        console.log(`🔍 Checking for completed analysis: ${ticker} on ${date}`);

        // Check each agent to see if reports are available
        const agentNames = Array.from(this.agentCards.keys());
        console.log(`📋 Checking ${agentNames.length} agents:`, agentNames);

        for (const agentName of agentNames) {
            try {
                // Convert agent name to lowercase underscore format
                const agentKey = agentName.toLowerCase().replace(/\s+/g, '_');
                const apiUrl = `/api/reports/${ticker}/${date}/${agentKey}`;
                console.log(`🌐 Checking ${agentName}: ${apiUrl}`);

                const response = await fetch(apiUrl, {
                    method: 'GET',
                    headers: {
                        'Accept': 'application/json',
                        'Content-Type': 'application/json'
                    },
                    timeout: 15000
                });

                console.log(`📡 ${agentName} response: ${response.status} ${response.statusText}`);

                if (response.ok) {
                    const data = await response.json();
                    console.log(`📄 ${agentName} data:`, {
                        success: data.success,
                        hasContent: !!(data.report_content && data.report_content.trim().length > 0),
                        contentLength: data.report_content ? data.report_content.length : 0,
                        error: data.error,
                        message: data.message
                    });

                    if (data.success && data.report_content && data.report_content.trim().length > 0) {
                        // Report exists, set agent to completed status
                        console.log(`✅ Found completed report for ${agentName} (${data.report_content.length} chars)`);
                        this.updateAgentStatus(agentName, 'completed');
                    } else {
                        console.log(`❌ No valid report for ${agentName}: ${data.message || 'Unknown reason'}`);
                    }
                } else {
                    console.log(`❌ HTTP error for ${agentName}: ${response.status} ${response.statusText}`);
                }
            } catch (error) {
                // Log errors for debugging
                console.error(`❌ Error checking ${agentName}:`, error);
            }
        }

        // Also check if there's a final analysis available
        try {
            const response = await fetch(`/api/final-analysis/${ticker}/${date}`);
            if (response.ok) {
                const data = await response.json();
                if (data.success && data.final_analysis) {
                    console.log('Found completed final analysis');
                    // Update the results display if we have final results
                    this.displayFinalResults(data);
                }
            }
        } catch (error) {
            console.debug('Could not check final analysis:', error);
        }
    }



    displayFinalResults(data) {
        // Display final results in the results container
        const resultsContainer = document.getElementById('resultsContainer');
        if (!resultsContainer) return;

        // Clear loading message
        resultsContainer.innerHTML = '';

        // Create final results display
        const finalResultsDiv = document.createElement('div');
        finalResultsDiv.className = 'final-results mt-4';

        // Removed final_decision display - now using final_analysis only

        if (data.final_analysis) {
            const analysisDiv = document.createElement('div');
            analysisDiv.className = 'analysis-section mt-3';
            analysisDiv.innerHTML = `
                <div class="analysis-title">Final Analysis Summary</div>
                <div class="analysis-content">${this.formatContent(data.final_analysis)}</div>
            `;
            finalResultsDiv.appendChild(analysisDiv);
        }

        if (data.recommendation) {
            const recommendationDiv = document.createElement('div');
            recommendationDiv.className = 'analysis-section mt-3';
            recommendationDiv.style.borderLeftColor = data.recommendation === 'BUY' ? '#28a745' :
                data.recommendation === 'SELL' ? '#dc3545' : '#ffc107';
            recommendationDiv.innerHTML = `
                <div class="analysis-title">Recommendation</div>
                <div class="analysis-content">
                    <span class="badge bg-${data.recommendation === 'BUY' ? 'success' :
                    data.recommendation === 'SELL' ? 'danger' : 'warning'} fs-6">
                        ${data.recommendation}
                    </span>
                </div>
            `;
            finalResultsDiv.appendChild(recommendationDiv);
        }

        resultsContainer.appendChild(finalResultsDiv);
    }

    updateAgentStatus(agent, status) {
        this.agentStatuses[agent] = status;

        // Use AgentCard class if available
        if (this.agentCards && this.agentCards.has(agent)) {
            const agentCard = this.agentCards.get(agent);
            agentCard.updateStatus(status);

            // Handle status-specific WebSocket integration logic
            this.handleAgentStatusChange(agent, status, agentCard);
        } else {
            // Fallback to direct DOM manipulation for backward compatibility
            const agentId = `agent-${agent.replace(/\s+/g, '-').toLowerCase()}`;
            const agentElement = document.getElementById(agentId);

            if (agentElement) {
                // Create AgentCard instance if it doesn't exist
                const agentCard = AgentCard.fromElement(agentElement);
                if (!this.agentCards) {
                    this.agentCards = new Map();
                }
                this.agentCards.set(agent, agentCard);
                agentCard.updateStatus(status);

                // Handle status-specific WebSocket integration logic
                this.handleAgentStatusChange(agent, status, agentCard);
            }
        }

        // Cache functionality removed

        this.addMessage('Status', `${agent}: ${status}`);
    }

    handleAgentStatusChange(agent, status, agentCard) {
        // Handle status-specific logic for WebSocket integration with modal system
        try {
            switch (status) {
                case 'pending':
                    // Card is in pending state - ensure it's not clickable
                    this.updateCardClickability(agentCard, false);
                    console.log(`Agent ${agent} is pending - card not clickable`);
                    break;

                case 'in_progress':
                    // Card is processing - ensure it's not clickable
                    this.updateCardClickability(agentCard, false);
                    console.log(`Agent ${agent} is in progress - card not clickable`);
                    break;

                case 'completed':
                    // Card is completed - make it clickable for modal display
                    this.updateCardClickability(agentCard, true);
                    console.log(`Agent ${agent} completed - card ready for modal interaction`);
                    break;

                case 'error':
                    // Card has error - ensure it's not clickable
                    this.updateCardClickability(agentCard, false);
                    console.error(`${agent} encountered an error - card not clickable`);

                    // Show agent-specific error notification
                    this.showError(`${agent} analysis failed. Please check the logs for details.`, agent);
                    break;

                default:
                    console.warn(`Unknown status received for agent ${agent}: ${status}`);
                    this.updateCardClickability(agentCard, false);
            }

            // Update UI to reflect the new status
            agentCard.updateUI();

            // Log status change for debugging
            console.log(`Agent status updated: ${agent} -> ${status}`);

        } catch (error) {
            console.error(`Error handling status change for agent ${agent}:`, error);
            // Ensure UI is still updated even if there's an error
            agentCard.updateUI();
        }
    }

    handleAnalysisStart(data) {
        // Handle analysis start message from WebSocket
        console.log('Analysis started via WebSocket:', data);

        // Update analysis state
        this.analysisInProgress = true;
        this.updateUI(true);

        // Reset all agent statuses to pending
        if (this.agentCards) {
            this.agentCards.forEach((agentCard, agentName) => {
                this.updateAgentStatus(agentName, 'pending');
            });
        }

        this.addMessage('System', `Analysis started for ${data.ticker || 'unknown ticker'} on ${data.date || 'unknown date'}`);
    }

    handleContextChange(data) {
        // Handle ticker/date context changes from WebSocket
        console.log('Context change received via WebSocket:', data);

        if (data.ticker && data.date) {
            // Update form fields if they exist
            const tickerElement = document.getElementById('ticker');
            const dateElement = document.getElementById('analysisDate');

            if (tickerElement && tickerElement.value !== data.ticker) {
                tickerElement.value = data.ticker;
            }

            if (dateElement && dateElement.value !== data.date) {
                dateElement.value = data.date;
            }

            // Cache functionality removed

            this.addMessage('System', `Context updated to ${data.ticker} on ${data.date}`);
        }
    }

    updateCardClickability(agentCard, isClickable) {
        // Update card clickability based on status
        if (!agentCard || !agentCard.element) return;

        const cardElement = agentCard.element;

        if (isClickable) {
            // Make card clickable - add tabindex for keyboard accessibility
            cardElement.style.cursor = 'pointer';
            cardElement.setAttribute('tabindex', '0');
            cardElement.setAttribute('role', 'button');
            cardElement.setAttribute('aria-label', `View ${agentCard.agentName} report`);
        } else {
            // Make card not clickable
            cardElement.style.cursor = 'default';
            cardElement.removeAttribute('tabindex');
            cardElement.removeAttribute('role');
            cardElement.removeAttribute('aria-label');
        }
    }

    // Cache functionality removed - these methods are no longer needed

    // Cache functionality removed - these methods are no longer needed

    getCurrentContext() {
        // Get current ticker and date from form elements
        const tickerElement = document.getElementById('ticker');
        const dateElement = document.getElementById('analysisDate');

        const ticker = tickerElement ? tickerElement.value.toUpperCase().trim() : 'UNKNOWN';
        const date = dateElement ? dateElement.value : new Date().toISOString().split('T')[0];

        return { ticker, date };
    }

    clearAgentCards() {
        // Clear the agent cards map
        if (this.agentCards) {
            // Clean up each agent card instance
            this.agentCards.forEach((agentCard, agentName) => {
                if (agentCard && agentCard.element) {
                    // Remove event listeners and clean up references
                    agentCard.element.agentCard = null;
                }
            });
            this.agentCards.clear();
        }

        // Reset agent statuses
        this.agentStatuses = {};
    }

    resetAgentCardsForNewAnalysis() {
        // Reset all agent cards to pending state
        if (this.agentCards) {
            this.agentCards.forEach((agentCard, agentName) => {
                // Reset card state
                agentCard.updateStatus('pending');

                // Card state is now simplified - no report loading state to manage
                const reportContent = agentCard.element.querySelector('.report-content');
                if (reportContent) {
                    reportContent.innerHTML = '<!-- Report content will be loaded dynamically -->';
                    reportContent.dataset.loaded = 'false';
                }

                // Update agent status tracking
                this.agentStatuses[agentName] = 'pending';
            });
        }

        console.log('Reset all agent cards for new analysis');
    }

    addMessage(type, content) {
        const timestamp = new Date().toLocaleTimeString();
        this.messages.push({ timestamp, type, content });

        // Keep only last 50 messages
        if (this.messages.length > 50) {
            this.messages = this.messages.slice(-50);
        }

        this.updateMessagesDisplay();
    }

    updateMessagesDisplay() {
        const container = document.getElementById('messagesContainer');
        container.innerHTML = '';

        this.messages.slice(-20).forEach(message => {
            const messageDiv = document.createElement('div');
            messageDiv.className = 'message-item';
            messageDiv.innerHTML = `
                <div class="d-flex justify-content-between">
                    <span class="message-timestamp">${message.timestamp}</span>
                    <span class="message-type">${message.type}</span>
                </div>
                <div class="message-content">${message.content}</div>
            `;
            container.appendChild(messageDiv);
        });

        // Scroll to bottom
        container.scrollTop = container.scrollHeight;
    }

    async handleAnalysisComplete(data) {
        this.analysisInProgress = false;
        this.updateUI(false);

        this.addMessage('System', 'Analysis completed successfully!');

        // Populate agent cards with final results - simplified for modal system
        await this.populateAgentCardsWithResults(data.final_state);

        // Display results in the traditional results container (complementary to cards)
        this.displayResults(data.final_state, data.decision);

        // Display final recommendation
        if (data.recommendation) {
            this.displayRecommendation(data.recommendation);
        }

        // Cache functionality removed

        // Ensure all completed agents are properly clickable for modal interaction
        this.updateAllCardClickability();
    }

    async populateAgentCardsWithResults(finalState) {
        // Handle missing final state gracefully
        if (!finalState) {
            console.warn('No final state data provided to populate agent cards');
            return;
        }

        console.log('🔄 Checking agent report availability via database...');

        // Get current ticker and date from the form
        const ticker = document.getElementById('ticker')?.value || 'AAPL';
        const date = document.getElementById('analysisDate')?.value || new Date().toISOString().split('T')[0];

        // All agents that should be checked
        const allAgents = [
            'Market Analyst', 'Social Analyst', 'News Analyst', 'Fundamentals Analyst',
            'Bull Researcher', 'Bear Researcher', 'Research Manager',
            'Trader',
            'Risky Analyst', 'Neutral Analyst', 'Safe Analyst',
            'Portfolio Manager'
        ];

        // Check each agent's report availability via API
        const checkPromises = allAgents.map(async (agentName) => {
            try {
                // Convert agent name to lowercase underscore format
                const agentKey = agentName.toLowerCase().replace(/\s+/g, '_');
                const response = await fetch(`/api/reports/${ticker}/${date}/${agentKey}`);

                if (response.ok) {
                    const data = await response.json();
                    if (data.success && data.report_content && data.report_content.trim().length > 0) {
                        // Report available - mark as completed
                        this.updateAgentStatus(agentName, 'completed');
                        console.log(`✅ ${agentName} marked as completed - report available via database`);
                        return { agent: agentName, available: true };
                    }
                }

                // Report not available or empty
                console.log(`⚠️ ${agentName} - no report data available in database`);
                return { agent: agentName, available: false };

            } catch (error) {
                console.error(`❌ Error checking ${agentName} report:`, error);
                return { agent: agentName, available: false, error: error.message };
            }
        });

        // Wait for all checks to complete
        try {
            const results = await Promise.all(checkPromises);

            // Log summary
            const availableCount = results.filter(r => r.available).length;
            const totalCount = results.length;
            console.log(`📊 Agent report availability: ${availableCount}/${totalCount} agents have reports`);

            // Log details for debugging
            results.forEach(result => {
                if (result.available) {
                    console.log(`  ✅ ${result.agent}: Available`);
                } else if (result.error) {
                    console.log(`  ❌ ${result.agent}: Error - ${result.error}`);
                } else {
                    console.log(`  ⚠️ ${result.agent}: Not available`);
                }
            });

        } catch (error) {
            console.error('❌ Error checking agent report availability:', error);
        }
    }

    updateAllCardClickability() {
        // Update clickability for all agent cards based on their current status
        if (this.agentCards) {
            this.agentCards.forEach((agentCard, agentName) => {
                const isClickable = agentCard.status === 'completed';
                this.updateCardClickability(agentCard, isClickable);
                console.log(`Card clickability updated: ${agentName} -> ${isClickable ? 'clickable' : 'not clickable'}`);
            });
        }
    }

    findAgentCard(agentName) {
        // Find the AgentCard instance by agent name from the stored Map
        return this.agentCards && this.agentCards.has(agentName) ? this.agentCards.get(agentName) : null;
    }



    displayResults(finalState, decision) {
        const container = document.getElementById('resultsContainer');

        // Update the results container to complement rather than replace card content
        container.innerHTML = `
            <div class="alert alert-info mb-3">
                <i class="fas fa-info-circle me-2"></i>
                <strong>Analysis Complete!</strong> 
                Detailed reports are now available by clicking on completed agent cards above. 
                This section provides a summary of the key findings.
            </div>
        `;

        // Create results sections
        const sections = [
            { title: 'I. Analyst Team Reports', key: 'analyst_reports' },
            { title: 'II. Research Team Decision', key: 'investment_plan' },
            { title: 'III. Trading Team Plan', key: 'trader_investment_plan' },
            { title: 'IV. Risk Management Decision', key: 'risk_decision' },
            { title: 'V. Portfolio Management Decision', key: 'final_trade_decision' }
        ];

        sections.forEach(section => {
            if (finalState[section.key]) {
                const sectionDiv = document.createElement('div');
                sectionDiv.className = 'analysis-section';
                sectionDiv.innerHTML = `
                    <div class="analysis-title">${section.title}</div>
                    <div class="analysis-content">${this.formatContent(finalState[section.key])}</div>
                `;
                container.appendChild(sectionDiv);
            }
        });

        // Add final decision
        if (decision) {
            const decisionDiv = document.createElement('div');
            decisionDiv.className = 'analysis-section';
            decisionDiv.style.borderLeftColor = '#28a745';
            decisionDiv.innerHTML = `
                <div class="analysis-title">Final Trading Decision</div>
                <div class="analysis-content">${this.formatContent(decision)}</div>
            `;
            container.appendChild(decisionDiv);
        }
    }

    formatContent(content) {
        if (typeof content === 'string') {
            // Use the ReportFormatter for consistent formatting
            return ReportFormatter.formatMarkdown(content);
        }
        return `<pre class="bg-light p-2 rounded small">${JSON.stringify(content, null, 2)}</pre>`;
    }

    handleError(message, agentName = null) {
        this.analysisInProgress = false;
        this.updateUI(false);
        this.showError(message, agentName);

        // Include agent name in the message log if provided
        const logMessage = agentName ? `${agentName}: ${message}` : message;
        this.addMessage('Error', logMessage);
    }

    showNotification(type, message) {
        /**
         * Show a notification to the user
         * @param {string} type - The notification type (success, error, warning, info)
         * @param {string} message - The notification message
         */
        console.log(`Notification [${type.toUpperCase()}]: ${message}`);
        
        // Create notification element
        const notification = document.createElement('div');
        notification.className = `alert alert-${type === 'error' ? 'danger' : type} alert-dismissible fade show position-fixed`;
        notification.style.cssText = 'top: 20px; right: 20px; z-index: 9999; max-width: 400px;';
        notification.innerHTML = `
            ${message}
            <button type="button" class="btn-close" data-bs-dismiss="alert" aria-label="Close"></button>
        `;
        
        // Add to page
        document.body.appendChild(notification);
        
        // Auto-remove after 5 seconds
        setTimeout(() => {
            if (notification.parentNode) {
                notification.parentNode.removeChild(notification);
            }
        }, 5000);
    }

    displayRecommendation(recommendation) {
        const recommendationCard = document.getElementById('recommendationCard');
        const recommendationHeader = document.getElementById('recommendationHeader');
        const recommendationContent = document.getElementById('recommendationContent');

        // Show the recommendation card
        recommendationCard.style.display = 'block';

        // Set colors and content based on recommendation
        let cardClass = '';
        let description = '';

        switch (recommendation.toUpperCase()) {
            case 'BUY':
                cardClass = 'recommendation-buy';
                description = 'Analysis suggests a positive outlook for this investment.';
                break;
            case 'SELL':
                cardClass = 'recommendation-sell';
                description = 'Analysis suggests it may be time to exit this position.';
                break;
            case 'HOLD':
                cardClass = 'recommendation-hold';
                description = 'Analysis suggests maintaining current position.';
                break;
            default:
                cardClass = 'recommendation-hold';
                description = 'Analysis complete. Review detailed results below.';
        }

        // Apply colored background to entire card
        recommendationCard.className = `card mb-3 ${cardClass}`;
        recommendationHeader.className = `card-header text-white`;

        // Get the card body and apply the colored background
        const cardBody = recommendationContent.parentElement;
        cardBody.className = `card-body text-center recommendation-card-body`;

        // Update content without icon - just centered text
        recommendationContent.innerHTML = `
            <div class="recommendation-display">
                ${recommendation.toUpperCase()}
            </div>
            <div class="recommendation-description">
                ${description}
            </div>
        `;

        // Scroll to recommendation
        setTimeout(() => {
            recommendationCard.scrollIntoView({ behavior: 'smooth', block: 'center' });
        }, 300);
    }

    showError(message, agentName = null) {
        // Create a toast-like error message
        const errorDiv = document.createElement('div');
        errorDiv.className = 'alert alert-danger alert-dismissible fade show position-fixed';
        errorDiv.style.cssText = 'top: 20px; right: 20px; z-index: 9999; max-width: 400px;';

        // Include agent name in error message if provided
        const errorTitle = agentName ? `${agentName} Error:` : 'Error:';
        errorDiv.innerHTML = `
            <strong>${errorTitle}</strong> ${message}
            <button type="button" class="btn-close" data-bs-dismiss="alert"></button>
        `;
        document.body.appendChild(errorDiv);

        // Auto-remove after 5 seconds
        setTimeout(() => {
            if (errorDiv.parentNode) {
                errorDiv.parentNode.removeChild(errorDiv);
            }
        }, 5000);
    }
}

// Initialize the app when the DOM is loaded
document.addEventListener('DOMContentLoaded', () => {
    // Initialize modal manager
    window.modalManager = new ModalManager();

    // Initialize agent card manager (cache functionality removed)
    window.agentCardManager = new AgentCardManager(window.modalManager);

    // Initialize main app
    new TradingAgentsApp();
});<|MERGE_RESOLUTION|>--- conflicted
+++ resolved
@@ -775,14 +775,9 @@
     setupWebSocket() {
         // Enhanced WebSocket setup with Railway proxy support
         const protocol = window.location.protocol === 'https:' ? 'wss:' : 'ws:';
-<<<<<<< HEAD
-        const wsUrl = `${protocol}//${window.location.host}/ws`;
-
-=======
         const host = window.location.host;
         const wsUrl = `${protocol}//${host}/ws`;
-        
->>>>>>> 11c557d1
+      
         console.log('Connecting to WebSocket:', wsUrl);
         console.log('Connection details:', {
             protocol: window.location.protocol,
@@ -797,9 +792,6 @@
         }
         
         this.websocket = new WebSocket(wsUrl);
-<<<<<<< HEAD
-
-=======
         
         // Set connection timeout
         const connectionTimeout = setTimeout(() => {
@@ -809,7 +801,7 @@
             }
         }, 10000); // 10 second timeout
         
->>>>>>> 11c557d1
+
         this.websocket.onopen = () => {
             clearTimeout(connectionTimeout);
             console.log('WebSocket connected successfully');
